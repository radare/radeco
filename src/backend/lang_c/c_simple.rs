//! Simple basic model of the C-AST
//!
//! This is the skeleton of the final decompiled output. However, further
//! stages maybe added to
//! make the decompiled output easier to read and add more sugaring.

use std::default;
use std::iter;
use std::fmt;

use petgraph::graph::{Graph, NodeIndex, EdgeIndex, EdgeReference};
use petgraph::visit::{EdgeRef};
use petgraph::EdgeDirection;

//////////////////////////////////////////////////////////////////////////////
//// Declaration and implementation for basic C data types.
//////////////////////////////////////////////////////////////////////////////

#[derive(Clone, Debug)]
/// Struct to describe a C-Type
pub struct Ty {
    base_type: BTy,
    signed: bool,
    long: u8,
}

impl Ty {
    pub fn new(base: BTy, signed: bool, long: u8) -> Ty {
        Ty {
            base_type: base,
            signed: signed,
            long: long,
        }
    }

    pub fn new_ptr(mut base: BTy, signed: bool, long: u8) -> Ty {
        base = BTy::Ptr(Box::new(base));
        Ty::new(base, signed, long)
    }

    pub fn new_array(mut base: BTy, signed: bool, long: u8, elements: u64) -> Ty {
        base = BTy::Array(Box::new(base), elements);
        Ty::new(base, signed, long)
    }
}

#[derive(Clone, Debug)]
/// Defines the basic valid C data types.
pub enum BTy {
    Int,
    Float,
    Char,
    Double,
    Void,
    /// Pointer to type `BTy`.
    Ptr(Box<BTy>),
    /// Array of type `BTy` and length.
    Array(Box<BTy>, u64),
}

impl fmt::Display for Ty {
    fn fmt(&self, f: &mut fmt::Formatter) -> fmt::Result {
        let mut result = format!("{}", self.base_type);

        if self.long > 0 {
            result = format!("long {}", result);
        } else if self.long > 1 {
            result = format!("long long {}", result);
        }

        if self.signed {
            result = format!("{}", result);
        } else {
            result = format!("unsigned {}", result);
        }

        write!(f, "{}", result)
    }
}

impl fmt::Display for BTy {
    fn fmt(&self, f: &mut fmt::Formatter) -> fmt::Result {
        let result = match *self {
            BTy::Int => "int".to_owned(),
            BTy::Float => "float".to_owned(),
            BTy::Char => "char".to_owned(),
            BTy::Double => "double".to_owned(),
            BTy::Void => "void".to_owned(),
            BTy::Ptr(ref bty) => format!("*{}", bty),
            BTy::Array(ref bty, count) => format!("{}[{}]", bty, count - 1),
        };
        write!(f, "{}", result)
    }
}

//////////////////////////////////////////////////////////////////////////////
//// Declaration and implementation for C AST (Nodes and Edge Types).
//////////////////////////////////////////////////////////////////////////////

#[derive(Clone, Debug)]
enum CASTNode {
    FunctionHeader(String),
    Conditional,
    Declaration(Ty),
    Loop,
    Goto(String),
    Label(String),
    Break,
    ExpressionNode(Expr),
    Var(String),
    // Constant
    Constant(Ty, String),
}

#[derive(Clone, Debug)]
pub enum Expr {
    Eq,
    Add,
    Sub,
    Mul,
    Div,
    Mod,
    Shr,
    Shl,
    Xor,
    Or,
    And,
    Not,
    Neg,
    Gt,
    GtEq,
    Lt,
    LtEq,
    Cmp,
}

#[derive(Clone, Debug)]
enum CASTEdge {
    /// Used to ensure ordering of statements within a function. Lower index corresponds to a
    /// statement that should appear earlier in the output.
    StatementOrd(u64),
    /// Used to ensure ordering of operands in an expression. Operands are ordered from lower to
    /// higher index.
    OpOrd(u8),
}

const LHS: CASTEdge = CASTEdge::OpOrd(0);
const RHS: CASTEdge = CASTEdge::OpOrd(1);

#[derive(Clone, Debug)]
pub struct CAST {
    /// Internal graph that stores the AST.
    ast: Graph<CASTNode, CASTEdge>,
    /// Numbering of StatementOrd edges
    eidx: u64,
    /// Identifier for the function header.
    fn_head: NodeIndex,
}

impl default::Default for CAST {
    fn default() -> CAST {
        let mut ast = CAST {
            ast: Graph::new(),
            eidx: 0,
            fn_head: NodeIndex::end(),
        };
        ast.fn_head = ast.ast.add_node(CASTNode::FunctionHeader("unknown".to_owned()));
        ast
    }
}

// Function used to add indent levels to strings.
// NOTE: 1 level indent  = 4 spaces.
const INDENT_UNIT: char = ' ';
const INDENT_SHIFT: u8 = 4;
fn format_with_indent(string: &str, depth: usize) -> String {
    iter::repeat(INDENT_UNIT).take(depth * INDENT_SHIFT as usize).collect::<String>() + string
}

//////////////////////////////////////////////////////////////////////////////
//// Implementation to manipulate the C AST effectively.
//////////////////////////////////////////////////////////////////////////////
impl CAST {
    // TODO: Add return types and arguments to function header.
    pub fn new(fn_name: &str) -> CAST {
        let mut ast = CAST {
            ast: Graph::new(),
            eidx: 0,
            fn_head: NodeIndex::end(),
        };
        ast.fn_head = ast.ast.add_node(CASTNode::FunctionHeader(fn_name.to_owned()));
        ast
    }

    fn next_edge_idx(&mut self) -> u64 {
        self.eidx += 1;
        self.eidx - 1
    }

    fn get_statement_ord(&self, e: EdgeIndex) -> u64 {
        if let CASTEdge::StatementOrd(idx) = self.ast[e] {
            idx
        } else {
            u64::max_value()
        }
    }

    fn get_args_ordered(&self, node: &NodeIndex) -> Vec<NodeIndex> {
        let mut args = self.ast
            .edges_directed(*node, EdgeDirection::Outgoing)
            .filter(|x| if let CASTEdge::OpOrd(_) = *x.1 {
                true
            } else {
                false
            })
            .collect::<Vec<_>>();
        args.sort_by(|a, b| {
            let idx1 = if let CASTEdge::OpOrd(idx) = *a.weight() {
                idx
            } else {
                u8::max_value()
            };

            let idx2 = if let CASTEdge::OpOrd(idx) = *b.weight() {
                idx
            } else {
                u8::max_value()
            };

            idx1.cmp(&idx2)
        });
<<<<<<< HEAD
        args.iter().map(|x| x.source()).collect() // TODO really x.source() ? - x.target() ?
=======
        args.iter().map(|x| x.0).collect()
>>>>>>> c04ea115
    }

    pub fn expr(&mut self, operator: Expr, operands: &[NodeIndex]) -> NodeIndex {
        let operator = self.ast.add_node(CASTNode::ExpressionNode(operator));
        let idx = self.next_edge_idx();
        self.ast.add_edge(self.fn_head, operator, CASTEdge::StatementOrd(idx));
        for (i, n) in operands.iter().enumerate() {
            if let Some(edx) = self.ast.find_edge(self.fn_head, *n) {
                self.ast.remove_edge(edx);
            }
            self.ast.add_edge(operator, *n, CASTEdge::OpOrd(i as u8));
        }
        operator
    }

    pub fn new_loop(&mut self, loop_header: NodeIndex, loop_body: NodeIndex) -> NodeIndex {
        let e1 = self.ast.find_edge(self.fn_head, loop_header).expect("This cannot be `None`");
        let e2 = self.ast.find_edge(self.fn_head, loop_body).expect("This cannot be `None`");
        let loop_h = self.ast.add_node(CASTNode::Loop);
        let idx = self.get_statement_ord(e1);
        self.ast.remove_edge(e2);
        self.ast.remove_edge(e1);
        self.ast.add_edge(self.fn_head, loop_h, CASTEdge::StatementOrd(idx));
        self.ast.add_edge(loop_h, loop_header, CASTEdge::OpOrd(0));
        self.ast.add_edge(loop_h, loop_body, CASTEdge::OpOrd(1));
        loop_h
    }

    pub fn new_conditional(&mut self,
                           condition: NodeIndex,
                           body: NodeIndex,
                           else_condition: Option<NodeIndex>)
                           -> NodeIndex {
        let e3 = if let Some(else_c) = else_condition {
            self.ast.find_edge(self.fn_head, else_c)
        } else {
            None
        };

        if let Some(e3) = e3 {
            self.ast.remove_edge(e3);
        }

        let conditional = self.ast.add_node(CASTNode::Conditional);
        let e1 = self.ast.find_edge(self.fn_head, condition).expect("This cannot be `None`");
        let idx = self.get_statement_ord(e1);
        self.ast.remove_edge(e1);

        let e2 = self.ast.find_edge(self.fn_head, body).expect("This cannot be `None`");
        self.ast.remove_edge(e2);

        self.ast.add_edge(self.fn_head, conditional, CASTEdge::StatementOrd(idx));
        self.ast.add_edge(conditional, condition, CASTEdge::OpOrd(0));
        self.ast.add_edge(conditional, body, CASTEdge::OpOrd(1));
        if let Some(else_condition) = else_condition {
            self.ast.add_edge(conditional, else_condition, CASTEdge::OpOrd(2));
        }
        conditional
    }

    pub fn goto(&mut self, label: String) {
        let goto_n = self.ast.add_node(CASTNode::Goto(label));
        let idx = self.next_edge_idx();
        self.ast.add_edge(self.fn_head, goto_n, CASTEdge::StatementOrd(idx));
    }

    pub fn label(&mut self, label: String) {
        let label = self.ast.add_node(CASTNode::Label(label));
        let idx = self.next_edge_idx();
        self.ast.add_edge(self.fn_head, label, CASTEdge::StatementOrd(idx));
    }

    pub fn insert_break(&mut self, after: NodeIndex) {
        let break_n = self.ast.add_node(CASTNode::Break);
        let idx = self.next_edge_idx();
        self.ast.add_edge(self.fn_head, break_n, CASTEdge::StatementOrd(idx));
    }

    pub fn declare_vars(&mut self, ty: Ty, vars: &[String]) -> Vec<NodeIndex> {
        let decl = self.ast.add_node(CASTNode::Declaration(ty));
        let mut var_decls = Vec::new();
        for (i, v) in vars.iter().enumerate() {
            let vn = self.ast.add_node(CASTNode::Var((v.clone())));
            self.ast.add_edge(decl, vn, CASTEdge::OpOrd(i as u8));
            var_decls.push(vn);
        }
        let idx = self.next_edge_idx();
        self.ast.add_edge(self.fn_head, decl, CASTEdge::StatementOrd(idx));
        var_decls
    }

    pub fn function_args(&mut self, args: &[(Ty, String)]) -> Vec<NodeIndex> {
        let mut arg_nodes = Vec::new();
        for (i, &(ref t, ref named)) in args.iter().enumerate() {
            let decl = self.ast.add_node(CASTNode::Declaration(t.clone()));
            self.ast.add_edge(self.fn_head, decl, CASTEdge::OpOrd(i as u8));
            let arg_node = self.ast.add_node(CASTNode::Var(named.clone()));
            self.ast.add_edge(decl, arg_node, CASTEdge::OpOrd(0));
            arg_nodes.push(arg_node);
        }
        arg_nodes
    }

    fn emit_c(&self, node: &NodeIndex, indent: usize) -> String {
        match self.ast[*node] {
            CASTNode::FunctionHeader(_) => unimplemented!(),
            CASTNode::Conditional => {
                // Get the arguments -> condition, body, else branch.
                let args = self.get_args_ordered(node);
                let arg1 = args[0];
                let arg2 = args[1];
                let arg3 = args.get(2).map(|x| x);
                let condition = format!("{} {} {{\n",
                                        format_with_indent("if", indent),
                                        self.emit_c(&arg1, 0));
                let true_body = self.emit_c(&arg2, indent + 1);
                let false_body = if let Some(arg3) = arg3 {
                    let fbody = self.emit_c(&arg3, indent + 1);
                    if let CASTNode::Conditional = self.ast[*arg3] {
                        // Else-If case
                        format_with_indent("\n}} else ", indent) + &fbody
                    } else {
                        // Else case.
                        format_with_indent("\n}} else {{", indent) + &fbody
                    }
                } else {
                    "".to_owned()
                };

                format!("{}{}{}\n{}",
                        condition,
                        true_body,
                        false_body,
                        format_with_indent("}", indent))
            }
            CASTNode::Declaration(ref ty) => {
                let mut ty = format_with_indent(&ty.to_string(), indent);
                let mut vars = String::new();
                for op in self.ast.edges_directed(*node, EdgeDirection::Outgoing) {
                    if let CASTNode::Var(ref name) = self.ast[op.source()] { // TODO op.source()? op.target()?
                        if vars.is_empty() {
                            vars = vars + name;
                        } else {
                            vars = vars + ", " + name;
                        }
                    }
                }
                format!("{} {};", ty, vars)
            }
            CASTNode::Loop => {
                // Get the arguments -> loop header/check condition, loop body.
                let args = self.get_args_ordered(node);
                let loop_header = self.emit_c(&args[0], 0);
                let loop_body = self.emit_c(&args[1], indent + 1);
                format!("{} ({}) {{\n{}\n{}",
                        format_with_indent("while", indent),
                        loop_header,
                        loop_body,
                        format_with_indent("}", indent))
            }
            CASTNode::Goto(ref label) => {
                format_with_indent(&format!("goto {}", label), indent)
            }
            CASTNode::Label(ref label) => {
                format_with_indent(&format!("label {}:", label), indent)
            }
            CASTNode::Break => {
                format_with_indent("break;", indent)
            }
            CASTNode::ExpressionNode(ref expr) => {
                let operands = self.get_args_ordered(node);
                let op_str = operands.iter().map(|x| self.emit_c(&x, 0)).collect::<Vec<_>>();
                match *expr {
                    Expr::Eq => format!("{} = {}",
                                        format_with_indent(&op_str[0], indent),
                                        &op_str[1]),
                    Expr::Add => format!("({} + {})",
                                         format_with_indent(&op_str[0], indent),
                                         &op_str[1]),
                    Expr::Sub => format!("({} - {})",
                                         format_with_indent(&op_str[0], indent),
                                         &op_str[1]),
                    Expr::Mul => format!("({} * {})",
                                         format_with_indent(&op_str[0], indent),
                                         &op_str[1]),
                    Expr::Div => format!("({} / {})",
                                         format_with_indent(&op_str[0], indent),
                                         &op_str[1]),
                    Expr::Mod => format!("({} % {})",
                                         format_with_indent(&op_str[0], indent),
                                         &op_str[1]),
                    Expr::Shr => format!("({} >> {})",
                                         format_with_indent(&op_str[0], indent),
                                         &op_str[1]),
                    Expr::Shl => format!("({} << {})",
                                         format_with_indent(&op_str[0], indent),
                                         &op_str[1]),
                    Expr::Xor => format!("({} ^ {})",
                                         format_with_indent(&op_str[0], indent),
                                         &op_str[1]),
                    Expr::Or => format!("({} | {})",
                                        format_with_indent(&op_str[0], indent),
                                        &op_str[1]),
                    Expr::And => format!("({} & {})",
                                         format_with_indent(&op_str[0], indent),
                                         &op_str[1]),
                    Expr::Not => format!("(!{})", format_with_indent(&op_str[0], indent)),
                    Expr::Neg => format!("(~{})", format_with_indent(&op_str[0], indent)),
                    Expr::Gt => format!("({} > {})",
                                        format_with_indent(&op_str[0], indent),
                                        &op_str[1]),
                    Expr::GtEq => format!("({} >= {})",
                                          format_with_indent(&op_str[0], indent),
                                          &op_str[1]),
                    Expr::Lt => format!("({} < {})",
                                        format_with_indent(&op_str[0], indent),
                                        &op_str[1]),
                    Expr::LtEq => format!("({} <= {})",
                                          format_with_indent(&op_str[0], indent),
                                          &op_str[1]),
                    Expr::Cmp => format!("({} == {})",
                                         format_with_indent(&op_str[0], indent),
                                         &op_str[1]),
                }
            }
            CASTNode::Var(ref ident) => {
                ident.clone()
            }
            CASTNode::Constant(_, ref value) => {
                value.clone()
            }
        }
    }

    pub fn print(&self) -> String {
        // Get all the edges from the function header.
        // Take them in order
        // Traverse the subtree and print out accordingly.
        let mut result = String::new();
        if let CASTNode::FunctionHeader(ref named) = self.ast[self.fn_head] {
            let args = self.get_args_ordered(&self.fn_head);
            let mut args_string = String::new();
            for arg in args {
                let mut arg_s = String::new();
                if let CASTNode::Declaration(ref ty) = self.ast[arg] {
                    for (ref op, _) in self.ast.edges_directed(arg, EdgeDirection::Outgoing) {
                        if let CASTNode::Var(ref name) = self.ast[*op] {
                            arg_s = format!("{} {}", ty.to_string(), name);
                        }
                    }
                }
                if !args_string.is_empty() {
                    args_string.push_str(", ");
                }
                args_string = format!("{}{}", args_string, arg_s);
            }
            result.push_str(&format!("fn {} ({}) {{\n", named, args_string));
        }
        let mut edges = self.ast
                            .edges_directed(self.fn_head, EdgeDirection::Outgoing)
                            .filter(|x| if let CASTEdge::StatementOrd(_) = *x.1 {
                                true
                            } else {
                                false
                            })
                            .collect::<Vec<_>>();
        edges.sort_by(|a, b| {
            let idx1 = if let CASTEdge::StatementOrd(idx) = *a.weight() {
                idx
            } else {
                u64::max_value()
            };

            let idx2 = if let CASTEdge::StatementOrd(idx) = *b.weight() {
                idx
            } else {
                u64::max_value()
            };

            idx1.cmp(&idx2)
        });

        for edge in &edges {
            result.push_str(&(self.emit_c(&edge.source(), 1) + "\n")); // TODO edge.source()? edge.target()?
        }

        result.push_str("}");
        result
    }
}

#[cfg(test)]
mod test {

    use super::*;

    #[test]
    fn c_ast_basic_test() {
        let mut c_ast = CAST::new("main");
        c_ast.function_args(&[(Ty::new(BTy::Int, false, 0), "x".to_owned())]);
        let vars = c_ast.declare_vars(Ty::new(BTy::Int, false, 0), &["i".to_owned(), "j".to_owned()]);
        let cmp = c_ast.expr(Expr::Cmp, &vars);
        let increment = c_ast.expr(Expr::Add, &vars);
        let assignment = c_ast.expr(Expr::Eq, &[vars[0], increment]);
        c_ast.new_conditional(cmp, assignment, None);
        println!("{}", c_ast.print());
    }
}<|MERGE_RESOLUTION|>--- conflicted
+++ resolved
@@ -229,11 +229,7 @@
 
             idx1.cmp(&idx2)
         });
-<<<<<<< HEAD
         args.iter().map(|x| x.source()).collect() // TODO really x.source() ? - x.target() ?
-=======
-        args.iter().map(|x| x.0).collect()
->>>>>>> c04ea115
     }
 
     pub fn expr(&mut self, operator: Expr, operands: &[NodeIndex]) -> NodeIndex {
