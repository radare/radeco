--- conflicted
+++ resolved
@@ -41,10 +41,8 @@
         for edge in self.g.raw_edges().iter() {
             let src_node = self.g.node_weight(edge.source()).unwrap();
             let dst_node = self.g.node_weight(edge.target()).unwrap();
-<<<<<<< HEAD
             result = add_strings!(result, src_node.label(), " -> ",
             dst_node.label(), edge.weight.to_dot());
-=======
             let mut direction = "forward";
 
             let (color, label) = match edge.weight.edge_type {
@@ -59,7 +57,6 @@
 
             result = add_strings!(result, src_node.label(), " -> ", dst_node.label(),
                 "[", label, " color=", color, " dir=", direction, "];\n");
->>>>>>> 99b05bda
         }
         add_strings!(result, "}")
     }
