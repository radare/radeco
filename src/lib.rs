--- conflicted
+++ resolved
@@ -16,8 +16,9 @@
 //!
 //! # Design
 //! radeco-lib is built on top of r2pipe.rs, a simple library that provides
-//! methods to communicate with radare2 (using pipes). To know more about
-//! r2pipe or radare2 in general, please head over to the
+//! methods
+//! to communicate with radare2 (using pipes). To know more about r2pipe or
+//! radare2 in general, please head over to the
 //! [repo](https://github.com/radare/radare2).
 //!
 //! radeco-lib works on analyzing ESIL (Evaluable Strings Intermediate
@@ -38,10 +39,7 @@
 #![doc(html_root_url = "https://radare.github.io/radeco-lib/")]
 #![doc(html_logo_url = "http://rada.re/r/img/r2logo3.png")]
 
-<<<<<<< HEAD
-=======
 // Support for extra lints throgh clippy
->>>>>>> 4464fc0a
 #![cfg_attr(feature="clippy", feature(plugin))]
 #![cfg_attr(feature="clippy", plugin(clippy))]
 
