//! Implements a pass that goes over the ssa and checks if the ssa is still valid.
//!
//! This is only for verification and to catch potential mistakes.
#![allow(unused_imports, unused_variables)]
use petgraph::EdgeDirection;
use petgraph::graph::{Graph, NodeIndex, EdgeIndex};

use std::collections::HashSet;

use super::cfg_traits::{CFG, CFGMod};
use super::ssa_traits::{SSA, ValueType};
use super::ssastorage::{EdgeData};
use super::ssastorage::NodeData;
use super::ssa_traits::NodeData as TNodeData;

use super::ssastorage::SSAStorage;
use middle::ir::{MArity, MOpcode};

pub trait Verify: SSA {
	fn verify_block(&self, i: &Self::ActionRef);
	fn verify_expr(&self, i: &Self::ValueRef);
}

impl Verify for SSAStorage {
	fn verify_block(&self, block: &NodeIndex) {
		let edge_count = self.edge_count();
		let node_count = self.node_count();
		// Make sure that we have a valid node first.
		assert!(block.index() < node_count);
		let edges = self.edges_of(block);
		// Every BB can have a maximum of 2 Outgoing CFG Edges.
		assert!(edges.len() < 3);

		let mut edgecases = [false; 256];

		for edge in edges.iter() {
			match self.g[*edge] {
				EdgeData::Control(i) => {
					let target = self.target_of(edge);
					assert!(self.is_action(target));
					assert!(!edgecases[i as usize]);
					edgecases[i as usize] = true;
				},
				_ => ()
			}
		}

		for edge in edges.iter() {
			assert!(edge.index() < edge_count);
			match self.g[*edge] {
				EdgeData::Control(i) if i < 2 => {
					// Things to lookout for:
					//  * There must be a minimum of two edges.
					//  * There _must_ be a selector.
					//  * The jump targets must not be the same block.
					assert!(edges.len() == 2);
					let other_edge = match i {
						0 => self.true_edge_of(block),
						1 => self.false_edge_of(block),
						_ => unreachable!(),
					};
					let target_1 = self.target_of(edge);
					let target_2 = self.target_of(&other_edge);
					assert!(target_1 != target_2);
					// No need to test the next edge.
					break;
				},
				EdgeData::Control(2) => {
					// Things to lookout for:
					//  * There can be only one Unconditional Edge.
					//  * There can be no selector.
					//  * Make sure we have not introduced an unconditional jump
					//    which self-loops.
					let target_block = self.target_of(edge);
					assert!(edges.len() == 1);
<<<<<<< HEAD
					assert!(self.selector_of(block).is_none());
					assert!(target_block.index() < node_count);
					let valid_block = if let NodeData::BasicBlock(_) = self.g[target_block] {
						true
					} else {
						false
					};
					//assert!(valid_block);
=======
>>>>>>> 7a4e4bbe
					assert!(*block != target_block);
				},
				_ => panic!("Found something other than a control edge!"),
			}
		}

		if edges.len() >= 2 {
			assert!(self.selector_of(block).is_none());
		} else {
			assert!(self.selector_of(block).is_some());
		}

		// Make sure that this block is reachable.
		let incoming = self.incoming_edges(block);
		assert!((incoming.len() > 0) || *block == self.start_node());
	}

	fn verify_expr(&self, i: &NodeIndex) {
		let node_count = self.node_count();
		// Make sure we have a valid node first.
		assert!(i.index() < node_count);
		let node_data = &self.g[*i];

		match *node_data {
			NodeData::Op(opcode, ValueType::Integer { width: w }) => {
				let operands = self.get_operands(i);
				let op_len = operands.len();
				let extract = |x: TNodeData| -> u16 {
					if let TNodeData::Op(_, ValueType::Integer { width: w }) = x {
						w
					} else {
						let panic_str = format!("Found {:?}, expected NodeData::Op()", x);
						panic!(panic_str);
					}
				};

				let n = match opcode.arity() {
					MArity::Zero => 0,
					MArity::Unary => 1,
					MArity::Binary => 2,
					_ => unimplemented!(),
				};

				{
					let panic_str = format!("Expression {:?} has {} operands", opcode, op_len);
					assert!(op_len == n, panic_str);
				}

				if n == 0 { return; }
				match opcode {
					MOpcode::OpNarrow(w0) => {
						let w0 = self.safe_get_node_data(&operands[0])
						             .map(&extract)
						             .unwrap();
						assert!(w0 > w);
					},
				    MOpcode::OpWiden(w0) =>  {
						let w0 = self.safe_get_node_data(&operands[0])
						             .map(&extract)
						             .unwrap();
						assert!(w0 < w);
					},
					MOpcode::OpCmp => {
						let panic_str = format!("Expected width to be 1, found: {}", w);
						assert!(w == 1, panic_str);
					},
					_ => {
						let w0 = self.safe_get_node_data(&operands[0])
						             .map(&extract)
						             .unwrap();
						assert!(w0 == w);
						for op in operands.iter() {
							let w1 = self.safe_get_node_data(op)
							             .map(&extract)
						                 .unwrap();
							let panic_str = format!("{:?}: Expected size to be: {}, found: {}", opcode, w, w1);
							assert!(w1 == w, panic_str);
						}
					},
				}
			},
			_ => panic!("Found something other than an expression!"),
		}
	}
}

pub fn verify<T>(ssa: &T) where T: Verify {
	let blocks = ssa.blocks();
	for block in blocks.iter() {
		// assert the qualities of the block first.
		ssa.verify_block(block);
		// Iterate through each node in the block and assert their properties.
		let exprs = ssa.exprs_in(block);
		for expr in exprs.iter() {
			ssa.verify_expr(expr);
		}
	}
}<|MERGE_RESOLUTION|>--- conflicted
+++ resolved
@@ -73,7 +73,6 @@
 					//    which self-loops.
 					let target_block = self.target_of(edge);
 					assert!(edges.len() == 1);
-<<<<<<< HEAD
 					assert!(self.selector_of(block).is_none());
 					assert!(target_block.index() < node_count);
 					let valid_block = if let NodeData::BasicBlock(_) = self.g[target_block] {
@@ -82,8 +81,6 @@
 						false
 					};
 					//assert!(valid_block);
-=======
->>>>>>> 7a4e4bbe
 					assert!(*block != target_block);
 				},
 				_ => panic!("Found something other than a control edge!"),
