[package]
name = "radeco-lib"
version = "0.1.0"
authors = [
	"David Kreuter <dkreuter@gmail.com>",
	"Sushant Dinesh <sushant.dinesh94@gmail.com>"
]

[lib]
path = "src/lib.rs"

[features]
default = []
trace_log = []
default = []

[dependencies]
regex = "*"
petgraph = "*"
num = "*"
rustc-serialize = "*"
lazy_static = "*"
log = "*"
clippy = {version = "0.0.61", optional = true}

[dependencies.r2pipe]
git = "https://github.com/radare/r2pipe.rs"
#path = "../r2pipe.rs"

[dependencies.esil]
<<<<<<< HEAD
#git = "https://github.com/sushant94/esil-rs"
 path = "../esil-rs"
=======
git = "https://github.com/radare/esil-rs"
#path = "../esil-rs"
>>>>>>> 4464fc0a
<|MERGE_RESOLUTION|>--- conflicted
+++ resolved
@@ -12,7 +12,6 @@
 [features]
 default = []
 trace_log = []
-default = []
 
 [dependencies]
 regex = "*"
@@ -28,10 +27,5 @@
 #path = "../r2pipe.rs"
 
 [dependencies.esil]
-<<<<<<< HEAD
-#git = "https://github.com/sushant94/esil-rs"
- path = "../esil-rs"
-=======
 git = "https://github.com/radare/esil-rs"
-#path = "../esil-rs"
->>>>>>> 4464fc0a
+#path = "../esil-rs"